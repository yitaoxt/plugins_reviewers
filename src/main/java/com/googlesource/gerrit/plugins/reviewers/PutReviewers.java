--- conflicted
+++ resolved
@@ -97,51 +97,30 @@
       throw new ResourceNotFoundException(
           "Project" + projectName.get() + " not found");
     }
-<<<<<<< HEAD
 
-    try (MetaDataUpdate md = metaDataUpdateFactory.create(projectName)) {
-=======
-    MetaDataUpdate md;
-    try {
-      md = metaDataUpdateFactory.get().create(projectName);
-    } catch (RepositoryNotFoundException notFound) {
-      throw new ResourceNotFoundException(
-          "Project" + projectName.get() + " not found");
-    } catch (IOException e) {
-      throw new ResourceNotFoundException(
-          "Project" + projectName.get() + " not found", e);
-    }
-    if (input.action == Action.ADD) {
-      validateReviewer(input.reviewer);
-    }
-    try {
-      StringBuilder message = new StringBuilder(pluginName)
-          .append(" plugin: ");
-      cfg.load(md);
+    try (MetaDataUpdate md = metaDataUpdateFactory.get().create(projectName)) {
       if (input.action == Action.ADD) {
-        message.append("Add reviewer ")
-          .append(input.reviewer)
-          .append(" to filter ")
-          .append(input.filter);
-        cfg.addReviewer(input.filter, input.reviewer);
-      } else {
-        message.append("Remove reviewer ")
-          .append(input.reviewer)
-          .append(" from filter ")
-          .append(input.filter);
-        cfg.removeReviewer(input.filter, input.reviewer);
+        validateReviewer(input.reviewer);
       }
-      message.append("\n");
-      md.setMessage(message.toString());
->>>>>>> 1c6ee34c
       try {
+        StringBuilder message = new StringBuilder(pluginName)
+            .append(" plugin: ");
         cfg.load(md);
         if (input.action == Action.ADD) {
+          message.append("Add reviewer ")
+            .append(input.reviewer)
+            .append(" to filter ")
+            .append(input.filter);
           cfg.addReviewer(input.filter, input.reviewer);
         } else {
+          message.append("Remove reviewer ")
+            .append(input.reviewer)
+            .append(" from filter ")
+            .append(input.filter);
           cfg.removeReviewer(input.filter, input.reviewer);
         }
-        md.setMessage("Modify reviewers.config\n");
+        message.append("\n");
+        md.setMessage(message.toString());
         try {
           ObjectId baseRev = cfg.getRevision();
           ObjectId commitRev = cfg.commit(md);
