// Copyright (C) 2013 The Android Open Source Project
//
// Licensed under the Apache License, Version 2.0 (the "License");
// you may not use this file except in compliance with the License.
// You may obtain a copy of the License at
//
// http://www.apache.org/licenses/LICENSE-2.0
//
// Unless required by applicable law or agreed to in writing, software
// distributed under the License is distributed on an "AS IS" BASIS,
// WITHOUT WARRANTIES OR CONDITIONS OF ANY KIND, either express or implied.
// See the License for the specific language governing permissions and
// limitations under the License.

package com.googlesource.gerrit.plugins.reviewers;

import static com.google.gerrit.server.project.ProjectResource.PROJECT_KIND;

import com.google.gerrit.common.EventListener;
<<<<<<< HEAD
import com.google.gerrit.extensions.config.FactoryModule;
import com.google.gerrit.extensions.registration.DynamicSet;
import com.google.gerrit.extensions.restapi.RestApiModule;
import com.google.gerrit.extensions.webui.TopMenu;

public class Module extends FactoryModule {
  private final boolean ui;

  public Module() {
    this(true);
  }

  public Module(boolean ui) {
    this.ui = ui;
=======
import com.google.gerrit.extensions.annotations.PluginName;
import com.google.gerrit.extensions.registration.DynamicSet;
import com.google.gerrit.extensions.restapi.RestApiModule;
import com.google.gerrit.extensions.webui.TopMenu;
import com.google.gerrit.server.config.FactoryModule;
import com.google.gerrit.server.config.PluginConfigFactory;
import com.google.inject.Inject;

import org.eclipse.jgit.lib.Config;

class Module extends FactoryModule {
  private final boolean enableUI;
  private final boolean enableREST;

  @Inject
  public Module(@PluginName String pluginName,
      PluginConfigFactory pluginCfgFactory) {
    Config c = pluginCfgFactory.getGlobalPluginConfig(pluginName);
    this.enableREST = c.getBoolean("reviewers", null, "enableREST", true);
    this.enableUI = enableREST
        ? c.getBoolean("reviewers", null, "enableUI", true)
        : false;
>>>>>>> f20e262d
  }

  @Override
  protected void configure() {
<<<<<<< HEAD
    if (ui) {
      DynamicSet.bind(binder(), TopMenu.class).to(
          ReviewersTopMenu.class);
    }

=======
    if (enableUI) {
      DynamicSet.bind(binder(), TopMenu.class).to(
          ReviewersTopMenu.class);
    }
>>>>>>> f20e262d
    DynamicSet.bind(binder(), EventListener.class).to(
        ChangeEventListener.class);
    factory(DefaultReviewers.Factory.class);
    factory(ReviewersConfig.Factory.class);
<<<<<<< HEAD
    install(new RestApiModule() {
      @Override
      protected void configure() {
        get(PROJECT_KIND, "reviewers").to(GetReviewers.class);
        put(PROJECT_KIND, "reviewers").to(PutReviewers.class);
        get(PROJECT_KIND, "suggest_reviewers").to(SuggestProjectReviewers.class);
      }
    });
=======
    if (enableREST) {
      install(new RestApiModule() {
        @Override
        protected void configure() {
          get(PROJECT_KIND, "reviewers").to(GetReviewers.class);
          put(PROJECT_KIND, "reviewers").to(PutReviewers.class);
        }
      });
    }
>>>>>>> f20e262d
  }
}<|MERGE_RESOLUTION|>--- conflicted
+++ resolved
@@ -17,33 +17,17 @@
 import static com.google.gerrit.server.project.ProjectResource.PROJECT_KIND;
 
 import com.google.gerrit.common.EventListener;
-<<<<<<< HEAD
+import com.google.gerrit.extensions.annotations.PluginName;
 import com.google.gerrit.extensions.config.FactoryModule;
 import com.google.gerrit.extensions.registration.DynamicSet;
 import com.google.gerrit.extensions.restapi.RestApiModule;
 import com.google.gerrit.extensions.webui.TopMenu;
-
-public class Module extends FactoryModule {
-  private final boolean ui;
-
-  public Module() {
-    this(true);
-  }
-
-  public Module(boolean ui) {
-    this.ui = ui;
-=======
-import com.google.gerrit.extensions.annotations.PluginName;
-import com.google.gerrit.extensions.registration.DynamicSet;
-import com.google.gerrit.extensions.restapi.RestApiModule;
-import com.google.gerrit.extensions.webui.TopMenu;
-import com.google.gerrit.server.config.FactoryModule;
 import com.google.gerrit.server.config.PluginConfigFactory;
 import com.google.inject.Inject;
 
 import org.eclipse.jgit.lib.Config;
 
-class Module extends FactoryModule {
+public class Module extends FactoryModule {
   private final boolean enableUI;
   private final boolean enableREST;
 
@@ -55,46 +39,27 @@
     this.enableUI = enableREST
         ? c.getBoolean("reviewers", null, "enableUI", true)
         : false;
->>>>>>> f20e262d
   }
 
   @Override
   protected void configure() {
-<<<<<<< HEAD
-    if (ui) {
-      DynamicSet.bind(binder(), TopMenu.class).to(
-          ReviewersTopMenu.class);
-    }
-
-=======
     if (enableUI) {
       DynamicSet.bind(binder(), TopMenu.class).to(
           ReviewersTopMenu.class);
     }
->>>>>>> f20e262d
     DynamicSet.bind(binder(), EventListener.class).to(
         ChangeEventListener.class);
     factory(DefaultReviewers.Factory.class);
     factory(ReviewersConfig.Factory.class);
-<<<<<<< HEAD
-    install(new RestApiModule() {
-      @Override
-      protected void configure() {
-        get(PROJECT_KIND, "reviewers").to(GetReviewers.class);
-        put(PROJECT_KIND, "reviewers").to(PutReviewers.class);
-        get(PROJECT_KIND, "suggest_reviewers").to(SuggestProjectReviewers.class);
-      }
-    });
-=======
     if (enableREST) {
       install(new RestApiModule() {
         @Override
         protected void configure() {
           get(PROJECT_KIND, "reviewers").to(GetReviewers.class);
           put(PROJECT_KIND, "reviewers").to(PutReviewers.class);
+          get(PROJECT_KIND, "suggest_reviewers").to(SuggestProjectReviewers.class);
         }
       });
     }
->>>>>>> f20e262d
   }
 }