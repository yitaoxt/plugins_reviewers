--- conflicted
+++ resolved
@@ -1,12 +1,7 @@
 include_defs('//bucklets/maven_jar.bucklet')
 
-<<<<<<< HEAD
 VER = '2.12-SNAPSHOT'
 REPO = MAVEN_LOCAL
-=======
-VER = '2.11.1'
-REPO = MAVEN_CENTRAL
->>>>>>> 77bb5041
 
 maven_jar(
   name = 'plugin-api',
